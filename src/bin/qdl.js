#!/usr/bin/env bun
import arg from "arg";

import { createProgress, createQdl } from "../cli";
<<<<<<< HEAD
import { checkHeaderCrc } from "../gpt";
=======
import { createLogger, LogLevel } from "../logger";

const logger = createLogger("", LogLevel.INFO);
>>>>>>> 6b358678

const args = arg({
  "--help": Boolean,
  "-h": "--help",
  "--programmer": String,
<<<<<<< HEAD
  "--backup": Boolean,
  "-b": "--backup",
=======
  "--log-level": String,
  "-l": "--log-level",
>>>>>>> 6b358678
});

const { _: commands } = args;

const help = `Usage: qdl.js <command> [...flags] [...args]

Commands:
  reset                                Reboot the device
  getactiveslot                        Get the active slot
  getstorageinfo                       Print UFS information
  printgpt [--backup|-b]               Print GPT luns and partitions (optional: show backup GPT)
  repairgpt <lun> <image>              Repair GPT by flashing primary table and creating backup table
  erase <partition>                    Erase a partition
  flash <partition> <image>            Flash an image to a partition

Flags:
  --programmer <url>                   Use a different loader [default is comma 3/3X]
<<<<<<< HEAD
  -b, --backup                         Include backup GPT in operations like printgpt
=======
  --log-level, -l <level>              Set log level (silent, error, warn, info, debug) [default is info]
>>>>>>> 6b358678
  -h, --help                           Display this menu and exit`;

if (args["--help"] || commands.length === 0) {
  logger.info(help);
  process.exit(0);
}

if (args["--log-level"]) {
  // Set environment variable so it's passed to the QDL instance
  process.env.QDL_LOG_LEVEL = args["--log-level"].toLowerCase();
}

const qdl = await createQdl(args["--programmer"]);

const [command, ...commandArgs] = args._;
if (command === "reset") {
  await qdl.reset();
} else if (command === "getactiveslot") {
  const activeSlot = await qdl.getActiveSlot();
  logger.info(activeSlot);
} else if (command === "getstorageinfo") {
  const storageInfo = await qdl.getStorageInfo();
  storageInfo.serial_num = storageInfo.serial_num.toString(16).padStart(8, "0");
  logger.info(storageInfo);
} else if (command === "printgpt") {
<<<<<<< HEAD
  function printGpt(gpt) {
    console.table(Object.entries(gpt.partentries).map(([name, info]) => ({
=======
  for (const lun of qdl.firehose.luns) {
    logger.info(`LUN ${lun}`);
    const [guidGpt] = await qdl.getGpt(lun);
    console.table(Object.entries(guidGpt.partentries).map(([name, info]) => ({
>>>>>>> 6b358678
      name,
      startSector: info.sector,
      sectorCount: info.sectors,
      type: info.type,
      flags: `0x${info.flags.toString(16)}`,
      uuid: info.unique.replace(/\s+/g, ""),
    })));
  }

  for (const lun of qdl.firehose.luns) {
    console.info(`LUN ${lun} - Primary GPT`);
    const [primaryGpt, mainData] = await qdl.getGpt(lun);
    printGpt(primaryGpt);
    const [primaryGptCorrupted, primaryPartTableCrc] = checkHeaderCrc(mainData, primaryGpt);
    if (primaryGptCorrupted) console.warn("Primary GPT is corrupted");

    if (args["--backup"]) {
      console.info("");
      console.info(`LUN ${lun} - Backup GPT at LBA ${primaryGpt.header.backupLba}`);
      try {
        const [backupGpt, backupData] = await qdl.getGpt(lun, primaryGpt.header.backupLba);
        printGpt(backupGpt);
        const [backupGptCorrupted, backupPartTableCrc] = checkHeaderCrc(backupData, backupGpt);
        if (backupGptCorrupted) console.warn("Backup GPT is corrupted");
        if (primaryPartTableCrc !== backupPartTableCrc) console.warn("Primary and backup GPT mismatch");
      } catch (error) {
        console.error(`Error reading backup GPT: ${error.message || error}`);
      }
    }
    console.info("");
  }
} else if (command === "repairgpt") {
  if (commandArgs.length !== 2) throw "Usage: qdl.js repairgpt <lun> <image>";
  const lun = Number.parseInt(commandArgs[0], 10);
  if (Number.isNaN(lun)) throw "Expected physical partition number";
<<<<<<< HEAD
  const image = Bun.file(commandArgs[1]);
  await qdl.repairGpt(lun, image);
=======
  const grow = commandArgs[1] ? ["y", "yes", "true", "1"].includes(commandArgs[1]) : true;
  await qdl.fixGpt(lun, grow);
  logger.info(`Fixed GPT for LUN ${lun} (growLastPartition: ${grow})`);
>>>>>>> 6b358678
} else if (command === "erase") {
  if (commandArgs.length !== 1) {
    logger.error("Expected partition name");
    process.exit(1);
  }
  const [partitionName] = commandArgs;
  await qdl.erase(partitionName);
} else if (command === "flash") {
  if (commandArgs.length !== 2) {
    logger.error("Expected partition name and image path");
    process.exit(1);
  }
  const [partitionName, imageName] = commandArgs;
  const image = Bun.file(imageName);
  await qdl.flashBlob(partitionName, image, createProgress(image.size));
} else {
  logger.error(`Unrecognized command: ${commands[0]}`);
  logger.info(`\n${help}`);
  process.exit(1);
}

qdl.firehose.flushDeviceMessages();
process.exit(0);<|MERGE_RESOLUTION|>--- conflicted
+++ resolved
@@ -2,25 +2,16 @@
 import arg from "arg";
 
 import { createProgress, createQdl } from "../cli";
-<<<<<<< HEAD
 import { checkHeaderCrc } from "../gpt";
-=======
-import { createLogger, LogLevel } from "../logger";
-
-const logger = createLogger("", LogLevel.INFO);
->>>>>>> 6b358678
 
 const args = arg({
   "--help": Boolean,
   "-h": "--help",
   "--programmer": String,
-<<<<<<< HEAD
   "--backup": Boolean,
   "-b": "--backup",
-=======
   "--log-level": String,
   "-l": "--log-level",
->>>>>>> 6b358678
 });
 
 const { _: commands } = args;
@@ -38,15 +29,12 @@
 
 Flags:
   --programmer <url>                   Use a different loader [default is comma 3/3X]
-<<<<<<< HEAD
   -b, --backup                         Include backup GPT in operations like printgpt
-=======
   --log-level, -l <level>              Set log level (silent, error, warn, info, debug) [default is info]
->>>>>>> 6b358678
   -h, --help                           Display this menu and exit`;
 
 if (args["--help"] || commands.length === 0) {
-  logger.info(help);
+  console.info(help);
   process.exit(0);
 }
 
@@ -62,21 +50,14 @@
   await qdl.reset();
 } else if (command === "getactiveslot") {
   const activeSlot = await qdl.getActiveSlot();
-  logger.info(activeSlot);
+  console.info(activeSlot);
 } else if (command === "getstorageinfo") {
   const storageInfo = await qdl.getStorageInfo();
   storageInfo.serial_num = storageInfo.serial_num.toString(16).padStart(8, "0");
-  logger.info(storageInfo);
+  console.info(storageInfo);
 } else if (command === "printgpt") {
-<<<<<<< HEAD
   function printGpt(gpt) {
     console.table(Object.entries(gpt.partentries).map(([name, info]) => ({
-=======
-  for (const lun of qdl.firehose.luns) {
-    logger.info(`LUN ${lun}`);
-    const [guidGpt] = await qdl.getGpt(lun);
-    console.table(Object.entries(guidGpt.partentries).map(([name, info]) => ({
->>>>>>> 6b358678
       name,
       startSector: info.sector,
       sectorCount: info.sectors,
@@ -112,32 +93,26 @@
   if (commandArgs.length !== 2) throw "Usage: qdl.js repairgpt <lun> <image>";
   const lun = Number.parseInt(commandArgs[0], 10);
   if (Number.isNaN(lun)) throw "Expected physical partition number";
-<<<<<<< HEAD
   const image = Bun.file(commandArgs[1]);
   await qdl.repairGpt(lun, image);
-=======
-  const grow = commandArgs[1] ? ["y", "yes", "true", "1"].includes(commandArgs[1]) : true;
-  await qdl.fixGpt(lun, grow);
-  logger.info(`Fixed GPT for LUN ${lun} (growLastPartition: ${grow})`);
->>>>>>> 6b358678
 } else if (command === "erase") {
   if (commandArgs.length !== 1) {
-    logger.error("Expected partition name");
+    console.error("Expected partition name");
     process.exit(1);
   }
   const [partitionName] = commandArgs;
   await qdl.erase(partitionName);
 } else if (command === "flash") {
   if (commandArgs.length !== 2) {
-    logger.error("Expected partition name and image path");
+    console.error("Expected partition name and image path");
     process.exit(1);
   }
   const [partitionName, imageName] = commandArgs;
   const image = Bun.file(imageName);
   await qdl.flashBlob(partitionName, image, createProgress(image.size));
 } else {
-  logger.error(`Unrecognized command: ${commands[0]}`);
-  logger.info(`\n${help}`);
+  console.error(`Unrecognized command: ${commands[0]}`);
+  console.info(`\n${help}`);
   process.exit(1);
 }
 
