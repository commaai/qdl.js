--- conflicted
+++ resolved
@@ -48,14 +48,8 @@
     this.sahara = new Sahara(cdc, this.programmer);
     this.mode = await this.sahara.connect();
     if (this.mode === "sahara") {
-<<<<<<< HEAD
-      console.debug("[qdl] Connected to Sahara");
+      logger.debug("Connected to Sahara");
       this.mode = await this.sahara.uploadLoader();
-=======
-      logger.debug("Connected to Sahara");
-      await this.sahara.uploadLoader();
-      this.mode = this.sahara.mode;
->>>>>>> 6b358678
     }
     if (this.mode !== "firehose") {
       throw new Error(`Unsupported mode: ${this.mode}. Please reboot the device.`);
