--- conflicted
+++ resolved
@@ -1,11 +1,7 @@
 import * as Bun from "bun";
 import { beforeAll, describe, expect, test } from "bun:test";
 
-<<<<<<< HEAD
-import { parseFileHeader, Sparse } from "./sparse";
-=======
 import * as Sparse from "./sparse";
->>>>>>> d591f0a3
 import { simg2img } from "../scripts/simg2img.js";
 
 const inputData = Bun.file("./test/fixtures/sparse.img");
@@ -13,7 +9,7 @@
 
 describe("sparse", () => {
   test("parseFileHeader", async () => {
-    expect(await parseFileHeader(inputData)).toEqual({
+    expect(await Sparse.parseFileHeader(inputData)).toEqual({
       magic: 0xED26FF3A,
       majorVersion: 1,
       minorVersion: 0,
@@ -43,22 +39,12 @@
       expect(await sparse.getSize()).toBe(sparse.header.totalBlocks * sparse.header.blockSize);
     });
 
-<<<<<<< HEAD
     test("read", async () => {
       let prevOffset = undefined;
       for await (const [offset, chunk] of sparse.read()) {
         expect(offset).toBeGreaterThanOrEqual(prevOffset ?? 0);
         expect(chunk.size).toBeGreaterThan(0);
         prevOffset = offset + chunk.size;
-=======
-    test.each([4096, 8192])("read(maxSize: %p)", async (splitSize) => {
-      let prevLength = 0;
-      for await (const data of sparse.read(splitSize)) {
-        expect(data.byteLength).toBeGreaterThan(0);
-        expect(data.byteLength).toBeLessThanOrEqual(splitSize);
-        if (prevLength) expect(data.byteLength + prevLength).toBeGreaterThan(splitSize);
-        prevLength = data.byteLength;
->>>>>>> d591f0a3
       }
     });
   });
@@ -66,10 +52,6 @@
   test("simg2img", async () => {
     const outputPath = `/tmp/${Bun.randomUUIDv7()}.img`;
     await simg2img(inputData.name, outputPath);
-<<<<<<< HEAD
     await Bun.$`cmp ${outputPath} ${expectedPath}`;
-=======
-    await Bun.$`cmp ${outputPath} ${expectedData.name}`;
->>>>>>> d591f0a3
   });
 });